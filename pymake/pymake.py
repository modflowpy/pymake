#! /usr/bin/env python
"""
Make a binary executable for a FORTRAN program, such as MODFLOW.
"""
from __future__ import print_function

__author__ = "Christian D. Langevin"
__date__ = "October 26, 2014"
__version__ = "1.1.0"
__maintainer__ = "Christian D. Langevin"
__email__ = "langevin@usgs.gov"
__status__ = "Production"
__description__ = '''
This is the pymake program for compiling fortran source files, such as
the source files that come with MODFLOW. The program works by building
a directed acyclic graph of the module dependencies and then compiling
the source files in the proper order.
'''

import os
import sys
import traceback
import shutil
from subprocess import Popen, PIPE, STDOUT
import argparse
import datetime

from .dag import order_source_files, order_c_source_files

try:
    from flopy import is_exe as flopy_is_exe
    flopy_avail = True
except:
    flopy_avail = False

PY3 = sys.version_info[0] >= 3


def parser():
    '''
    Construct the parser and return argument values
    '''
    description = __description__
    parser = argparse.ArgumentParser(description=description,
                                     epilog='''Note that the source directory
                                     should not contain any bad or duplicate
                                     source files as all source files in the
                                     source directory will be built and
                                     linked.''')
    parser.add_argument('srcdir', help='Location of source directory')
    parser.add_argument('target', help='Name of target to create')
    parser.add_argument('-fc', help='Fortran compiler to use (default is gfortran)',
                        default='gfortran', choices=['ifort', 'mpiifort',
                                                     'gfortran'])
    parser.add_argument('-cc', help='C compiler to use (default is gcc)',
                        default='gcc', choices=['gcc', 'clang', 'icc',
                                                'mpiicc', 'g++'])
    parser.add_argument('-ar', '--arch',
                        help='Architecture to use for ifort (default is intel64)',
                        default='intel64',
                        choices=['ia32', 'ia32_intel64', 'intel64'])
    parser.add_argument('-mc', '--makeclean', help='Clean files when done',
                        action='store_true')
    parser.add_argument('-dbl', '--double', help='Force double precision',
                        action='store_true')
    parser.add_argument('-dbg', '--debug', help='Create debug version',
                        action='store_true')
    parser.add_argument('-e', '--expedite',
                        help='''Only compile out of date source files.
                        Clean must not have been used on previous build.
                        Does not work yet for ifort.''',
                        action='store_true')
    parser.add_argument('-dr', '--dryrun',
                        help='''Do not actually compile.  Files will be
                        deleted, if --makeclean is used.
                        Does not work yet for ifort.''',
                        action='store_true')
    parser.add_argument('-sd', '--subdirs',
                        help='''Include source files in srcdir
                        subdirectories.''',
                        action='store_true')
    parser.add_argument('-ff', '--fflags',
                        help='''Additional fortran compiler flags.''',
                        default=None)
    parser.add_argument('-cf', '--cflags',
                        help='''Additional c compiler flags.''',
                        default=None)
    parser.add_argument('-mf', '--makefile',
                        help='''Create a standard makefile.''',
                        action='store_true')
    parser.add_argument('-cs', '--commonsrc',
                        help='''Additional directory with common source files.''',
                        default=None)
    parser.add_argument('-ef', '--extrafiles',
                        help='''List of extra source files to in the
                        compilation.  extrafiles can be either a list of files
                        or the name of a text file that contains a list of
                        files.''',
                        default=None)
    args = parser.parse_args()
    return args


def process_Popen_command(shellflg, cmdlist):
    """
    Generic function to write Popen command data to the screen

    Parameters
    ----------
    shellflg : bool
        boolean indicating if output is sent to shell by Popen

    cmdlist : list
        command list passed to Popen

    Returns
    -------

    """
    if not shellflg:
        print(' '.join(cmdlist))
    return


def process_Popen_communicate(stdout, stderr):
    """
    Generic function to write communication information from Popen
    to the screen

    Parameters
    ----------
    stdout : str
        string with standard output from Popen

    stderr : str
        string with standard error output from Popen

    Returns
    -------

    """
    if stdout:
        if PY3:
            stdout = stdout.decode()
        print(stdout)
    if stderr:
        if PY3:
            stderr = stderr.decode()
        print(stderr)
    return


def initialize(srcdir, target, commonsrc, extrafiles):
    '''
    Remove temp source directory and target, and then copy source into
    source temp directory.  Return temp directory path.
    '''
    # remove the target if it already exists
    srcdir_temp = os.path.join('.', 'src_temp')
    objdir_temp = os.path.join('.', 'obj_temp')
    moddir_temp = os.path.join('.', 'mod_temp')

    # remove srcdir_temp and copy in srcdir
    try:
        os.remove(target)
    except:
        pass
    try:
        shutil.rmtree(srcdir_temp)
    except:
        pass
    shutil.copytree(srcdir, srcdir_temp)

    # copy files from a specified common source directory if
    # commonsrc is not None
    if commonsrc is not None:
        pth = os.path.basename(os.path.normpath(commonsrc))
        pth = os.path.join(srcdir_temp, pth)
        shutil.copytree(commonsrc, pth)

    # if extrafiles is not none, then it is a text file with a list of
    # additional source files that need to be copied into srctemp and
    # compiled.
    files = parse_extrafiles(extrafiles)
    if files is None:
        files = []
    # if extrafiles is not None:
    #     if isinstance(extrafiles, list):
    #         files = extrafiles
    #     elif os.path.isfile(extrafiles):
    #         efpth = os.path.dirname(extrafiles)
    #         with open(extrafiles, 'r') as f:
    #             files = []
    #             for line in f:
    #                 fname = line.strip().replace('\\','/')
    #                 if len(fname) > 0:
    #                     fname = os.path.abspath(os.path.join(efpth, fname))
    #                     files.append(fname)
    #     else:
    #         raise Exception('extrafiles must be either a list of files '
    #                         'or the name of a text file that contains a list'
    #                         'of files.')
    for fname in files:
        if not os.path.isfile(fname):
            print('Current working directory: {}'.format(os.getcwd()))
            print('Error in extrafiles: {}'.format(extrafiles))
            print('Could not find file: {}'.format(fname))
            raise Exception()
        dst = os.path.join(srcdir_temp, os.path.basename(fname))
        if os.path.isfile(dst):
            raise Exception('Error with extrafile.  Name conflicts with '
                            'an existing source file: {}'.format(dst))
        shutil.copy(fname, dst)

    # set srcdir_temp
    srcdir_temp = os.path.join(srcdir_temp)

    # if they don't exist, create directories for objects and mods
    if not os.path.exists(objdir_temp):
        os.makedirs(objdir_temp)
    if not os.path.exists(moddir_temp):
        os.makedirs(moddir_temp)

    return srcdir_temp, objdir_temp, moddir_temp

def parse_extrafiles(extrafiles):
    if extrafiles is None:
        files = None
    else:
        if isinstance(extrafiles, list):
            files = extrafiles
        elif os.path.isfile(extrafiles):
            efpth = os.path.dirname(extrafiles)
            with open(extrafiles, 'r') as f:
                files = []
                for line in f:
                    fname = line.strip().replace('\\','/')
                    if len(fname) > 0:
                        fname = os.path.abspath(os.path.join(efpth, fname))
                        files.append(fname)
        else:
            raise Exception('extrafiles must be either a list of files '
                            'or the name of a text file that contains a list'
                            'of files.')
    return files

def clean(srcdir_temp, objdir_temp, moddir_temp, objext, winifort):
    """
    Remove mod and object files, and remove the temp source directory.

    """
    # clean things up
    print('\nCleaning up temporary source, object, and module files...')
    filelist = os.listdir('.')
    delext = ['.mod', objext]
    for f in filelist:
        for ext in delext:
            if f.endswith(ext):
                os.remove(f)
    shutil.rmtree(srcdir_temp)
    shutil.rmtree(objdir_temp)
    shutil.rmtree(moddir_temp)
    if winifort:
        os.remove('compile.bat')
    return


def get_ordered_srcfiles(srcdir_temp, include_subdir=False):
    """
    Create a list of ordered source files (both fortran and c).  Ordering
    is build using a directed acyclic graph to determine module dependencies.
    """
    # create a list of all c(pp), f and f90 source files

    templist = []
    for path, subdirs, files in os.walk(srcdir_temp):
        for name in files:
            if not include_subdir:
                if path != srcdir_temp:
                    continue
            f = os.path.join(os.path.join(path, name))
            templist.append(f)
    cfiles = []  # mja
    srcfiles = []
    for f in templist:
        if f.lower().endswith('.f') or f.lower().endswith('.f90') \
                or f.lower().endswith('.for') or f.lower().endswith('.fpp'):
            srcfiles.append(f)
        elif f.lower().endswith('.c') or f.lower().endswith('.cpp'):  # mja
            cfiles.append(f)  # mja

    # orderedsourcefiles = order_source_files(srcfiles) + \
    #                     order_c_source_files(cfiles)


    srcfileswithpath = []
    for srcfile in srcfiles:
        s = os.path.join(srcdir_temp, srcfile)
        s = srcfile
        srcfileswithpath.append(s)

    # from mja
    cfileswithpath = []
    for srcfile in cfiles:
        s = os.path.join(srcdir_temp, srcfile)
        s = srcfile
        cfileswithpath.append(s)

    # order the source files using the directed acyclic graph in dag.py
    orderedsourcefiles = []
    if len(srcfileswithpath) > 0:
        orderedsourcefiles += order_source_files(srcfileswithpath)
        
    if len(cfileswithpath) > 0:
        orderedsourcefiles += order_c_source_files(cfileswithpath)

    return orderedsourcefiles


def create_openspec(srcdir_temp):
    """
    Create new openspec.inc, FILESPEC.INC, and filespec.inc files that uses
    STREAM ACCESS.  This is specific to MODFLOW and MT3D based targets.
    """
    files = ['openspec.inc', 'filespec.inc']
    dirs = [d[0] for d in os.walk(srcdir_temp)]
    for d in dirs:
        for file in files:
            fpth = os.path.join(d, file)
            if os.path.isfile(fpth):
                print('replacing..."{}"'.format(fpth))
                f = open(fpth, 'w')
                line = "c -- created by pymake.py\n" + \
                       "      CHARACTER*20 ACCESS,FORM,ACTION(2)\n" + \
                       "      DATA ACCESS/'STREAM'/\n" + \
                       "      DATA FORM/'UNFORMATTED'/\n" + \
                       "      DATA (ACTION(I),I=1,2)/'READ','READWRITE'/\n" + \
                       "c -- end of include file\n"
                f.write(line)
                f.close()
    return


def out_of_date(srcfile, objfile):
    ood = True
    if os.path.exists(objfile):
        t1 = os.path.getmtime(objfile)
        t2 = os.path.getmtime(srcfile)
        if t1 > t2:
            ood = False
    return ood


# determine if iso_c_binding is used so that correct
# gcc and clang compiler flags can be set
def get_iso_c(srcfiles):
    use_iso_c = False
    for srcfile in srcfiles:
        try:
            f = open(srcfile, 'rb')
        except:
            print('get_f_nodelist: could not open {0}'.format(os.path.basename(srcfile)))
            continue
        lines = f.read()
        lines = lines.decode('ascii', 'replace').splitlines()
        # develop a list of modules in the file
        for idx, line in enumerate(lines):
            linelist = line.strip().split()
            if len(linelist) == 0:
                continue
            if linelist[0].upper() == 'USE':
                modulename = linelist[1].split(',')[0].upper()
                if 'ISO_C_BINDING' == modulename:
                    return True
    return False


def flag_available(flag):
    """
    Determine if a specified flag exists

    Not all flags will be detected, for example -O2 -fbounds-check=on
    """
    # determine the gfortran command line flags available
    cmdlist = ['gfortran', '--help', '-v']
    proc = Popen(cmdlist, stdout=PIPE, stderr=PIPE)
    process_Popen_command(False, cmdlist)

    # establish communicator
    stdout, stderr = proc.communicate()
    process_Popen_communicate(stdout, stderr)

    # catch non-zero return code
    if proc.returncode != 0:
        msg = '{} failed, status code {}\n'\
            .format(' '.join(cmdlist), proc.returncode)
        raise RuntimeError(msg)

    if PY3:
        stdout = stdout.decode()

    return flag in stdout


def compile_with_gnu(srcfiles, target, fc, cc, objdir_temp, moddir_temp,
                     expedite, dryrun, double, debug, fflags, cflags,
                     srcdir, srcdir2, extrafiles, makefile):
    """
    Compile the program using the gnu compilers (gfortran and gcc)

    """

    # For horrible windows issue
    shellflg = False
    if sys.platform == 'win32':
        shellflg = True

    # fortran compiler switches
    if debug:
        opt = '-O0'
    else:
        opt = '-O2'
    if fflags is None:
        fflags = []
    elif isinstance(fflags, str):
        fflags = fflags.split()
    # look for optimization levels in fflags
    for fflag in fflags:
        if fflag[:2] == '-O':
            if not debug:
                opt = fflag
            fflags.remove(fflag)
            break  # after first optimization (O) flag
    if debug:
        # Debug flags
        compileflags = ['-g',
                        opt,
                        '-fcheck=all',
                        '-fbacktrace',
                        '-fbounds-check',
                        ]
        lflag = flag_available('-ffpe-trap')
        if lflag:
            compileflags.append('-ffpe-trap=overflow,zero,invalid,denormal')

    else:
        # Production version with some level of optimization
        compileflags = [opt, '-fbacktrace']
        # add additional compile flags
        if not sys.platform == 'win32':
            lflag = flag_available('-ffpe-summary')
            if lflag:
                compileflags.append('-ffpe-summary=overflow')
            lflag = flag_available('-ffpe-trap')
            if lflag:
                compileflags.append('-ffpe-trap=overflow,zero,invalid')
    objext = '.o'
    if double:
        compileflags.append('-fdefault-real-8')
        compileflags.append('-fdefault-double-8')
    # Split all tokens by spaces
    for fflag in ' '.join(fflags).split():
        if fflag not in compileflags:
            compileflags.append(fflag)


    # C/C++ compiler switches -- thanks to mja
    if cflags is None:
        cflags = []
    if debug:
        cflags += ['-O0', '-g']
    else:
        cflags += ['-O3']

    # syslibs
    syslibs = []
    if sys.platform != 'win32':
        syslibs.append('-lc')

    # Add -D-UF flag for C code if ISO_C_BINDING is not used in Fortran
    # code that is linked to C/C++ code
    # -D_UF defines UNIX naming conventions for mixed language compilation.
    use_iso_c = get_iso_c(srcfiles)
    if not use_iso_c:
        cflags.append('-D_UF')

    # build object files
    print('\nCompiling object files for ' +
          '{}...'.format(os.path.basename(target)))
    objfiles = []

    # assume that header files may be in other folders, so make a list
    searchdir = []
    for f in srcfiles:
        dirname = os.path.dirname(f)
        if dirname not in searchdir:
            searchdir.append(dirname)

    for srcfile in srcfiles:
        cmdlist = []
        iscfile = False
        if srcfile.endswith('.c') or srcfile.endswith('.cpp'):  # mja
            iscfile = True
            cmdlist.append(cc)  # mja
            for switch in cflags:  # mja
                cmdlist.append(switch)  # mja
        else:  # mja
            cmdlist.append(fc)
            for switch in compileflags:
                cmdlist.append(switch)

        # add search path for any header files
        for sd in searchdir:
            cmdlist.append('-I{}'.format(sd))

        cmdlist.append('-c')
        cmdlist.append(srcfile)

        # object file name and location
        srcname, srcext = os.path.splitext(srcfile)
        srcname = srcname.split(os.path.sep)[-1]
        objfile = os.path.join(objdir_temp, srcname + '.o')
        cmdlist.append('-o')
        cmdlist.append(objfile)

        if not iscfile:
            # put object files in objdir_temp
            cmdlist.append('-I' + objdir_temp)
            # put module files in moddir_temp
            cmdlist.append('-J' + moddir_temp)

        # If expedited, then check if object file is out of date (if exists).
        # No need to compile if object file is newer.
        compilefile = True
        if expedite:
            if not out_of_date(srcfile, objfile):
                compilefile = False

        # Compile
        if compilefile:
            if not dryrun:
                #subprocess.check_call(cmdlist, shell=shellflg)
                proc = Popen(cmdlist, shell=shellflg, stdout=PIPE, stderr=PIPE)
                process_Popen_command(shellflg, cmdlist)

                # establish communicator
                stdout, stderr = proc.communicate()
                process_Popen_communicate(stdout, stderr)

                # catch non-zero return code
                if proc.returncode != 0:
                    msg = '{} failed, status code {}\n'\
                        .format(' '.join(cmdlist), proc.returncode)
                    print(msg)
                    return proc.returncode


        # Save the name of the object file so that they can all be linked
        # at the end
        objfiles.append(objfile)

    # Build the link command and then link
    msg = '\nLinking object files ' + \
          'to make {}...'.format(os.path.basename(target))
    print(msg)
    cmdlist = []
    if fc is None:
        cmd = cc + ' '
        cmdlist.append(cc)
    else:
        cmd = fc + ' '
        cmdlist.append(fc)
    for switch in compileflags:
        cmd += switch + ' '
        cmdlist.append(switch)
    cmdlist.append('-o')
    cmdlist.append(os.path.join('.', target))
    for objfile in objfiles:
        cmdlist.append(objfile)
    for switch in syslibs:
        cmdlist.append(switch)
    if not dryrun:
        proc = Popen(cmdlist, shell=shellflg, stdout=PIPE, stderr=PIPE)
        process_Popen_command(shellflg, cmdlist)

        # establish communicator
        stdout, stderr = proc.communicate()
        process_Popen_communicate(stdout, stderr)

        # catch non-zero return code
        if proc.returncode != 0:
            msg = '{} failed, status code {}\n'\
                .format(' '.join(cmdlist), proc.returncode)
            print(msg)
            return proc.returncode

    # create makefile
    if makefile:
        create_makefile(target, srcdir, srcdir2, extrafiles, objfiles,
                        fc, compileflags, cc, cflags, syslibs,
                        modules=['-I', '-J'])

    # return
    return 0


def compile_with_macnix_ifort(srcfiles, target, fc, cc,
                              objdir_temp, moddir_temp,
                              expedite, dryrun, double, debug, fflags,
                              cflags, srcdir, srcdir2, extrafiles,
                              makefile):
    """
    Make target on Mac OSX
    """
    # fortran compiler switches

    if debug:
        opt = '-O0'
    else:
        opt = '-O2'
    if fflags is None:
        fflags = []
    elif isinstance(fflags, str):
        fflags = fflags.split()
    # look for optimization levels in fflags
    for fflag in fflags:
        if fflag[:2] == '-O' or fflag == '-fast':
            if not debug:
                opt = fflag
            fflags.remove(fflag)
            break  # after first optimization (O) flag
    if debug:
        compileflags = [
            opt,
            '-debug', 'all',
            '-no-heap-arrays',
            '-fpe0',
            '-traceback'
        ]
    else:
        # production version compile flags
        compileflags = [
            opt,
            '-no-heap-arrays',
            '-fpe0',
            '-traceback'
        ]
    if double:
        compileflags += ['-real-size', '64']
        compileflags += ['-double-size', '64']
    # Split all tokens by spaces
    for fflag in ' '.join(fflags).split():
        if fflag not in compileflags:
            compileflags.append(fflag)

    # C/C++ compiler switches
    if cflags is None:
        cflags = []
    if debug:
        cflags += ['-O0', '-g']
    else:
        cflags += ['-O3']
    syslibs = ['-lc']
    # Add -D-UF flag for C code if ISO_C_BINDING is not used in Fortran
    # code that is linked to C/C++ code
    # -D_UF defines UNIX naming conventions for mixed language compilation.
    use_iso_c = get_iso_c(srcfiles)
    if not use_iso_c:
        cflags.append('-D_UF')

    # build object files
    print('\nCompiling object files for ' +
          '{}...'.format(os.path.basename(target)))
    objfiles = []

    # assume that header files may be in other folders, so make a list
    searchdir = []
    for f in srcfiles:
        dirname = os.path.dirname(f)
        if dirname not in searchdir:
            searchdir.append(dirname)

    for srcfile in srcfiles:
        cmdlist = []
        if srcfile.endswith('.c') or srcfile.endswith('.cpp'):  # mja
            cmdlist.append(cc)  # mja
            for switch in cflags:  # mja
                cmdlist.append(switch)  # mja
        else:  # mja
            cmdlist.append(fc)

            # put module files in moddir_temp
            cmdlist.append('-module')
            cmdlist.append('./' + moddir_temp + '/')

            for switch in compileflags:
                cmdlist.append(switch)

        # add search path for any header files
        for sd in searchdir:
            cmdlist.append('-I{}'.format(sd))

        cmdlist.append('-c')
        cmdlist.append(srcfile)

        # object file name and location
        srcname, srcext = os.path.splitext(srcfile)
        srcname = srcname.split(os.path.sep)[-1]
        objfile = os.path.join('.', objdir_temp, srcname + '.o')
        cmdlist.append('-o')
        cmdlist.append(objfile)

        # If expedited, then check if object file is out of date (if exists).
        # No need to compile if object file is newer.
        compilefile = True
        if expedite:
            if not out_of_date(srcfile, objfile):
                compilefile = False

        # Compile
        if compilefile:
            if not dryrun:
                #subprocess.check_call(cmdlist)
                proc = Popen(cmdlist, stdout=PIPE, stderr=PIPE)
                process_Popen_command(False, cmdlist)

                # establish communicator
                stdout, stderr = proc.communicate()
                process_Popen_communicate(stdout, stderr)

                # catch non-zero return code
                if proc.returncode != 0:
                    msg = '{} failed, status code {}\n'\
                        .format(' '.join(cmdlist), proc.returncode)
                    print(msg)
                    return proc.returncode

        # Save the name of the object file so that they can all be linked
        # at the end
        objfiles.append(objfile)

    # Build the link command and then link
    print(('\nLinking object files to make ' +
           '{}...'.format(os.path.basename(target))))

    cmdlist = []
    if fc is None:
        cmd = cc + ' '
        cmdlist.append(cc)
    else:
        cmd = fc + ' '
        cmdlist.append(fc)
    for switch in compileflags:
        cmd += switch + ' '
        cmdlist.append(switch)

    for switch in compileflags:
        cmd += switch + ' '
        cmdlist.append(switch)
    cmdlist.append('-o')
    cmdlist.append(os.path.join('.', target))
    for objfile in objfiles:
        cmdlist.append(objfile)
    for switch in syslibs:
        cmdlist.append(switch)
    if not dryrun:
        #subprocess.check_call(cmdlist)
        proc = Popen(cmdlist, stdout=PIPE, stderr=PIPE)
        process_Popen_command(False, cmdlist)

        # establish communicator
        stdout, stderr = proc.communicate()
        process_Popen_communicate(stdout, stderr)

        # catch non-zero return code
        if proc.returncode != 0:
            msg = '{} failed, status code {}\n'\
                .format(' '.join(cmdlist), proc.returncode)
            print(msg)
            return proc.returncode

    # create makefile
    if makefile:
        create_makefile(target, srcdir, srcdir2, extrafiles, objfiles,
                        fc, compileflags, cc, cflags, syslibs,
                        modules=['-module '])

    # return
    return 0


def compile_with_ifort(srcfiles, target, fc, cc, objdir_temp, moddir_temp,
                       expedite, dryrun, double, debug, fflagsu, cflagsu,
                       arch, srcdir, srcdir2, extrafiles, makefile):
    """
    Make target on Windows OS
    """

    syslibs = ['-lc']

    if fc == 'ifort':
        fc = 'ifort.exe'
    elif fc is not None:
        fc = '{}.exe'.format(fc)
    if cc == 'icc':
        cc = 'icc.exe'
    elif cc == 'icl':
        cc = 'icl.exe'
    else:
        cc = 'cl.exe'

    # C/C++ compiler switches
    cflags = ['/nologo', '/c']
    #if debug:
    #    cflags += ['/O0', '/g']
    #else:
    #    cflags += ['/O3']

    fflags = ['/heap-arrays:0', '/fpe:0', '/traceback', '/nologo']
    if debug:
        opt = '/debug'
    else:
        opt = '/O2'
    if fflagsu is None:
        fflagsu = []
    elif isinstance(fflagsu, str):
        fflagsu = fflagsu.split()
    if cflagsu is None:
        cflagsu = []
    elif isinstance(cflagsu, str):
        cflagsu = cflagsu.split()
    # look for optimization levels in fflags
    for fflag in fflagsu:
        if fflag[:2] in ('-O', '/O') or fflag in ('-fast', '/fast'):
            if not debug:
                opt = fflag
            fflagsu.remove(fflag)
            break  # after first optimization (O) flag
    if debug:
        fflags.append(opt)
        cflags.append('/Zi')
    else:
        # production version compile flags
        fflags.append(opt)
        cflags.append('/O2')
    if double:
        fflags.append('/real-size:64')
        fflags.append('/double-size:64')
    # Split all tokens by spaces
    for fflag in ' '.join(fflagsu).split():
        if fflag not in fflags:
            fflags.append(fflag)
    for cflag in ' '.join(cflagsu).split():
        if cflag not in cflags:
            cflags.append(cflag)
    objext = '.obj'
    batchfile = 'compile.bat'
    if os.path.isfile(batchfile):
        try:
            os.remove(batchfile)
        except:
            pass

    # Create target
    try:
        # clean exe prior to build so that test for exe below can return a
        # non-zero error code
        if flopy_avail:
            if flopy_is_exe(target):
                os.remove(target)
        makebatch(batchfile, fc, cc, fflags, cflags, srcfiles, target,
                  arch, objdir_temp, moddir_temp)
<<<<<<< HEAD
        proc = Popen([batchfile, ], stdout=PIPE, stderr=STDOUT)
=======
        #subprocess.check_call([batchfile, ])
        proc = Popen([batchfile, ], stdout=STDOUT, stderr=PIPE)
>>>>>>> 150705c6
        while True:
            line = proc.stdout.readline()
            c = line.decode('utf-8')
            if c != '':
                c = c.rstrip('\r\n')
                print('{}'.format(c))
            else:
                break
        if flopy_avail:
            if not flopy_is_exe(target):
                return 1
        else:
            return 0
    except:
        print('Could not make x64 target: ', target)
        print(traceback.print_exc())

    # create makefile
    if makefile:
        print('makefile not created for Windows with Intel Compiler.')

    # return
    return 0


def makebatch(batchfile, fc, cc, fflags, cflags, srcfiles, target, arch,
              objdir_temp, moddir_temp):
    """
    Make an ifort batch file
    
    """
    iflist = ['IFORT_COMPILER{}'.format(i) for i in range(30, 12, -1)]
    found = False
    for ift in iflist:
        cpvars = os.environ.get(ift)
        if cpvars is not None:
            found = True
            break
    if not found:
        raise Exception('Pymake could not find IFORT compiler.')
    cpvars += os.path.join('bin', 'compilervars.bat')
    if not os.path.isfile(cpvars):
        raise Exception('Could not find cpvars: {0}'.format(cpvars))
    f = open(batchfile, 'w')
    line = 'call ' + '"' + os.path.normpath(cpvars) + '" ' + arch + '\n'
    f.write(line)

    # assume that header files may be in other folders, so make a list
    searchdir = []
    for s in srcfiles:
        dirname = os.path.dirname(s)
        if dirname not in searchdir:
            searchdir.append(dirname)

    # write commands to build object files
    for srcfile in srcfiles:
        if srcfile.endswith('.c') or srcfile.endswith('.cpp'):
            cmd = cc + ' '
            for switch in cflags:
                cmd += switch + ' '

            # add search path for any header files
            for sd in searchdir:
                cmd += '/I{} '.format(sd)

            obj = os.path.join(objdir_temp,
                               os.path.splitext(os.path.basename(srcfile))[0]
                               + '.obj' )
            cmd += '/Fo' + obj + ' '
            cmd += srcfile
        else:
            cmd = fc + ' '
            for switch in fflags:
                cmd += switch + ' '
            cmd += '-c' + ' '
            cmd += '/module:{0}\ '.format(moddir_temp)
            cmd += '/object:{0}\ '.format(objdir_temp)
            cmd += srcfile
            f.write('echo ' + os.path.basename(srcfile) + '\n')
        f.write(cmd + '\n')

    # write commands to link
    if fc is None:
        cmd = cc + ' '
    else:
        cmd = fc + ' '
        for switch in fflags:
            cmd += switch + ' '
    cmd += '-o' + ' ' + target + ' ' + objdir_temp + '\*.obj' + '\n'
    f.write(cmd)
    f.close()
    return


def create_makefile(target, srcdir, srcdir2, extrafiles, objfiles,
                    fc, fflags, cc, cflags, syslibs,
                    objext='.o', modules=['-I', '-J']):
    # open makefile
    f = open('makefile', 'w')

    # write header for the make file
    f.write('# makefile created on {}\n'.format(datetime.datetime.now()) +
            '# by pymake (version {})\n'.format(__version__))
    f.write('# using the {} fortran and {} c/c++ compilers.\n'.format(fc, cc))
    f.write('\n')

    # specify directory for the executable
    f.write('# Define the directories for the object and module files,\n' +
            '# the executable, and the executable name and path.\n')
    pth = os.path.dirname(objfiles[0]).replace('\\', '/')
    f.write('OBJDIR = {}\n'.format(pth))
    pth = os.path.dirname(target).replace('\\', '/')
    if len(pth) < 1:
        pth = '.'
    f.write('BINDIR = {}\n'.format(pth))
    pth = target.replace('\\', '/')
    f.write('PROGRAM = {}\n'.format(pth))
    f.write('\n')
    dirs = [d[0].replace('\\', '/') for d in os.walk(srcdir)]
    if srcdir2 is not None:
        dirs2 = [d[0].replace('\\', '/') for d in os.walk(srcdir2)]
        dirs = dirs + dirs2
    files = parse_extrafiles(extrafiles)
    if files is not None:
        for ef in files:
            fdir = os.path.dirname(ef)
            rdir = os.path.relpath(fdir, os.getcwd())
            rdir = rdir.replace('\\', '/')
            if rdir not in dirs:
                dirs.append(rdir)
    srcdirs = []
    for idx, dir in enumerate(dirs):
        srcdirs.append('SOURCEDIR{}'.format(idx+1))
        line = '{}={}\n'.format(srcdirs[idx], dir)
        f.write(line)
    f.write('\n')
    f.write('VPATH = \\\n')
    for idx, sd in enumerate(srcdirs):
        f.write('${' + '{}'.format(sd) + '} ')
        if idx+1 < len(srcdirs):
            f.write('\\')
        f.write('\n')
    f.write('\n')

    ffiles = ['.f', '.f90', '.F90', '.fpp']
    cfiles = ['.c', '.cpp']
    line = '.SUFFIXES: '
    for tc in cfiles:
        line += '{} '.format(tc)
    for tf in ffiles:
        line += '{} '.format(tf)
    line += objext
    f.write('{}\n'.format(line))
    f.write('\n')

    f.write('# Define the Fortran compile flags\n')
    f.write('FC = {}\n'.format(fc))
    line = 'FFLAGS = '
    for ff in fflags:
        line += '{} '.format(ff)
    f.write('{}\n'.format(line))
    f.write('\n')

    f.write('# Define the C compile flags\n')
    f.write('CC = {}\n'.format(cc))
    line = 'CFLAGS = '
    for cf in cflags:
        line += '{} '.format(cf)
    f.write('{}\n'.format(line))
    f.write('\n')

    f.write('# Define the libraries\n')
    line = 'SYSLIBS = '
    for sl in syslibs:
        line += '{} '.format(sl)
    f.write('{}\n'.format(line))
    f.write('\n')

    f.write('OBJECTS = \\\n')
    for idx, objfile in enumerate(objfiles):
        f.write('$(OBJDIR)/{} '.format(os.path.basename(objfile)))
        if idx+1 < len(objfiles):
            f.write('\\')
        f.write('\n')
    f.write('\n')

    f.write('# Define task functions\n')
    f.write('\n')

    f.write('# Create the bin directory and compile and link the program\n')
    f.write('all: makebin | $(PROGRAM)\n')
    f.write('\n')

    f.write('# Make the bin directory for the executable\n')
    f.write('makebin :\n')
    f.write('\tmkdir -p $(BINDIR)\n')
    f.write('\n')


    f.write('# Define the objects that make up the program\n')
    f.write('$(PROGRAM) : $(OBJECTS)\n')
    line = '\t-$(FC) $(FFLAGS) -o $@ $(OBJECTS) $(SYSLIBS) '
    for m in modules:
        line += '{}$(OBJDIR) '.format(m)
    f.write('{}\n'.format(line))
    f.write('\n')

    for tf in ffiles:
        f.write('$(OBJDIR)/%{} : %{}\n'.format(objext, tf))
        f.write('\t@mkdir -p $(@D)\n')
        line = '\t$(FC) $(FFLAGS) -c $< -o $@ '
        for m in modules:
            line += '{}$(OBJDIR) '.format(m)
        f.write('{}\n'.format(line))
        f.write('\n')

    for tc in cfiles:
        f.write('$(OBJDIR)/%.o : %{}\n'.format(tc))
        f.write('\t@mkdir -p $(@D)\n')
        line = '\t$(CC) $(CFLAGS) -c $< -o $@'
        f.write('{}\n'.format(line))
        f.write('\n')

    f.write('# Clean the object and module files and the executable\n')
    f.write('.PHONY : clean\n' +
            'clean : \n' +
            '\t-rm -rf $(OBJDIR)\n' +
            '\t-rm -rf $(PROGRAM)\n')
    f.write('\n')

    f.write('# Clean the object and module files\n')
    f.write('.PHONY : cleanobj\n' +
            'cleanobj : \n' +
            '\t-rm -rf $(OBJDIR)\n')
    f.write('\n')

    # close the make file
    f.close()


def main(srcdir, target, fc='gfortran', cc='gcc', makeclean=True,
         expedite=False, dryrun=False, double=False, debug=False,
         include_subdirs=False, fflags=None, cflags=None,
         arch='intel64', makefile=False, srcdir2=None, extrafiles=None):
    """
    Main part of program

    """
    # initialize success
    success = 0

    # write summary information
    print('\nsource files are in:\n    {0}'.format(srcdir))
    print('executable name to be created:\n    {}'.format(target))
    if srcdir2 is not None:
        print('additional source files are in:\n     {}'.format(srcdir2))

    # make sure the path for the target exists
    pth = os.path.dirname(target)
    if pth == '':
        pth = '.'
    if not os.path.exists(pth):
        print('creating target path - {}'.format(pth))
        os.makedirs(pth)

    # initialize
    srcdir_temp, objdir_temp, moddir_temp = initialize(srcdir, target,
                                                       srcdir2, extrafiles)

    # get ordered list of files to compile
    srcfiles = get_ordered_srcfiles(srcdir_temp, include_subdirs)

    # compile with gfortran or ifort
    winifort = False
    if fc == 'gfortran' or (fc is None and cc.startswith('g')):
        objext = '.o'
        create_openspec(srcdir_temp)
        success = compile_with_gnu(srcfiles, target, fc, cc,
                                   objdir_temp, moddir_temp,
                                   expedite, dryrun, double, debug, fflags,
                                   cflags, srcdir, srcdir2, extrafiles,
                                   makefile)
    elif fc == 'ifort' or fc == 'mpiifort' or (fc is None and cc in ['icc', 'cl', 'icl']):
        platform = sys.platform
        if 'darwin' in platform.lower() or 'linux' in platform.lower():
            create_openspec(srcdir_temp)
            objext = '.o'
            success = compile_with_macnix_ifort(srcfiles, target, fc, cc,
                                                objdir_temp, moddir_temp,
                                                expedite, dryrun, double,
                                                debug, fflags, cflags,
                                                srcdir, srcdir2, extrafiles,
                                                makefile)
        else:
            winifort = True
            objext = '.obj'
            # cc = 'cl.exe'
            success = compile_with_ifort(srcfiles, target, fc, cc,
                                         objdir_temp, moddir_temp,
                                         expedite, dryrun, double, debug,
                                         fflags, cflags, arch,
                                         srcdir, srcdir2, extrafiles, makefile)
    else:
        raise Exception('Unsupported compiler')

    # Clean it up
    if makeclean:
        clean(srcdir_temp, objdir_temp, moddir_temp, objext, winifort)
        
    return success


if __name__ == "__main__":
    # get the arguments
    args = parser()


    # call main -- note that this form allows main to be called
    # from python as a function.
    main(args.srcdir, args.target, fc=args.fc, cc=args.cc,
         makeclean=args.makeclean, expedite=args.expedite,
         dryrun=args.dryrun, double=args.double, debug=args.debug,
         include_subdirs=args.subdirs, fflags=args.fflags,
         cflags=args.cflags, arch=args.arch, makefile=args.makefile,
         srcdir2=args.commonsrc, extrafiles=args.extrafiles)<|MERGE_RESOLUTION|>--- conflicted
+++ resolved
@@ -870,12 +870,7 @@
                 os.remove(target)
         makebatch(batchfile, fc, cc, fflags, cflags, srcfiles, target,
                   arch, objdir_temp, moddir_temp)
-<<<<<<< HEAD
         proc = Popen([batchfile, ], stdout=PIPE, stderr=STDOUT)
-=======
-        #subprocess.check_call([batchfile, ])
-        proc = Popen([batchfile, ], stdout=STDOUT, stderr=PIPE)
->>>>>>> 150705c6
         while True:
             line = proc.stdout.readline()
             c = line.decode('utf-8')
