--- conflicted
+++ resolved
@@ -706,11 +706,7 @@
                   ctol=0.001, outfile=None, files1=None, files2=None,
                   difftol=False):
     """
-<<<<<<< HEAD
-    Compare concentrations from these two simulations.
-=======
     Compare the mt3dms concentration results from these two simulations.
->>>>>>> 63063a21
 
     """
     import numpy as np
